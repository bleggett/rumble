--- conflicted
+++ resolved
@@ -344,9 +344,9 @@
 #[derive(Debug, PartialEq)]
 #[repr(u8)]
 enum EventType {
-    HCICommand = 1,
-    HCIAclData = 2,
-    HCIEvent = 4,
+    HCICommandPkt = 1,
+    HCIAclDataPkt = 2,
+    HCIEventPkt = 4,
 }
 }
 
@@ -667,13 +667,8 @@
         },
         DisconnComplete => try_parse!(data, disconnect_complete).1,
         _ => {
-<<<<<<< HEAD
-            warn!("Unhandled HCIEvent subtype {:?}", sub_type);
-            return IResult::Error(Err::Code(ErrorKind::Custom(4)))
-=======
             warn!("Unhandled HCIEventPkt subtype {:?}", sub_type);
             return Err(Err::Error(error_position!(i, ErrorKind::Custom(4))));
->>>>>>> 83efa212
         }
     };
     Ok((i, result))
@@ -739,9 +734,9 @@
 
     let (i, typ) = try_parse!(i, map_opt!(le_u8, |b| EventType::from_u8(b)));
     match typ {
-        HCICommand => hci_command_pkt(i), // 1
-        HCIAclData => hci_acldata_pkt(i), // 2
-        HCIEvent => hci_event_pkt(i),     // 4
+        HCICommandPkt => hci_command_pkt(i), // 1
+        HCIAclDataPkt => hci_acldata_pkt(i), // 2
+        HCIEventPkt => hci_event_pkt(i),     // 4
     }
 }
 
